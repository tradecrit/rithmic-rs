--- conflicted
+++ resolved
@@ -1,10 +1,6 @@
 [package]
 name = "rithmic-rs"
-<<<<<<< HEAD
-version = "0.3.5"
-=======
 version = "0.3.6"
->>>>>>> e4a05217
 description = "Rust client for the Rithmic R | Protocol API to build algo trading systems"
 license = "MIT OR Apache-2.0"
 edition = "2024"
